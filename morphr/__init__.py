--- conflicted
+++ resolved
@@ -1,15 +1,5 @@
 from morphr.configuration import Configuration, DebugData, Job, Task
 
-<<<<<<< HEAD
-from morphr.objectives.membrane_3p import Membrane3P
-from morphr.objectives.normal_distance import NormalDistance
-from morphr.objectives.point_distance import PointDistance
-from morphr.objectives.point_location import PointLocation
-from morphr.objectives.point_node_coupling import PointNodeCoupling
-from morphr.objectives.reduced_shell_3p import ReducedShell3P
-from morphr.objectives.rotation_coupling import RotationCoupling
-from morphr.objectives.shell_3p import Shell3P
-=======
 from morphr.objectives.iga_normal_distance_ad import IgaNormalDistanceAD
 from morphr.objectives.iga_point_distance_ad import IgaPointDistanceAD
 from morphr.objectives.iga_point_location_ad import IgaPointLocationAD
@@ -17,7 +7,6 @@
 from morphr.objectives.iga_rotation_coupling_ad import IgaRotationCouplingAD
 from morphr.objectives.iga_shell_3p_ad import IgaShell3PAD
 from morphr.objectives.reduced_shell import ReducedIgaShell
->>>>>>> dc24cc2a
 
 from morphr.logging import Logger
 
@@ -43,16 +32,6 @@
     'Logger',
     'Task',
     # objectives
-<<<<<<< HEAD
-    'Membrane3P',
-    'NormalDistance',
-    'PointDistance',
-    'PointLocation',
-    'PointNodeCoupling',
-    'ReducedShell3P',
-    'RotationCoupling',
-    'Shell3P',
-=======
     'IgaNormalDistanceAD',
     'IgaPointDistanceAD',
     'IgaPointLocationAD',
@@ -60,7 +39,6 @@
     'ReducedIgaShell',
     'IgaRotationCouplingAD',
     'IgaShell3PAD',
->>>>>>> dc24cc2a
     # tasks
     'ApplyAlphaRegularization',
     'ApplyEdgeCoupling',
