--- conflicted
+++ resolved
@@ -1,14 +1,11 @@
 from morphr import Task
 import eqlib as eq
 import numpy as np
-<<<<<<< HEAD
-=======
 import scipy.sparse.linalg as la
 
 
 def inf_norm(sparse_matrix):
     return la.norm(sparse_matrix, np.inf)
->>>>>>> 590c47d7
 
 
 class SolveNonlinear(Task):
@@ -51,10 +48,6 @@
 
     def solve_auto_scale(self, log, problem, elements):
         from morphr import PointSupport
-<<<<<<< HEAD
-        import scipy.sparse.linalg as la
-=======
->>>>>>> 590c47d7
 
         system_element_types = [PointSupport]
         condition_element_types = set([type(element) for element in elements if type(element) not in system_element_types])
@@ -71,11 +64,7 @@
 
             problem.compute()
 
-<<<<<<< HEAD
-            system_norm_inf = la.norm(problem.general_hm, np.inf)
-=======
             system_norm_inf = inf_norm(problem.hm)
->>>>>>> 590c47d7
 
             f += problem.f
             g += problem.df
@@ -89,15 +78,9 @@
 
                 problem.compute()
 
-<<<<<<< HEAD
-                condition_norm_inf = la.norm(problem.general_hm, np.inf)
-
-                factor = system_norm_inf / condition_norm_inf
-=======
                 condition_norm_inf = inf_norm(problem.hm)
 
                 factor = system_norm_inf / condition_norm_inf * 100
->>>>>>> 590c47d7
 
                 f += problem.f * factor
                 g += problem.df * factor
@@ -110,11 +93,7 @@
             problem.hm_values[:] = h
 
             if self.damping != 0:
-<<<<<<< HEAD
-                problem.hm_add_diagonal(self.damping)
-=======
                 problem.hm_add_diagonal(system_norm_inf * self.damping)
->>>>>>> 590c47d7
 
             dx = problem.hm_inv_v(g)
 
