import morphr as mo

import anurbs as an
import eqlib as eq
import numpy as np

<<<<<<< HEAD
ELEMENT = eq.IgaShell3PAD
=======
SHELL_3P = mo.IgaShell3PAD
>>>>>>> dc24cc2a


class ApplyShell3P(mo.Task):
    thickness: float
    youngs_modulus: float
    poissons_ratio: float
    weight: float = 1

    def run(self, config, job, data, log):
        cad_model = data.get('cad_model', None)
        model_tolerance = job.model_tolerance

        nb_objectives = 0

        # FIXME: Check for None

        data['nodes'] = data.get('nodes', {})
        elements = []

        thickness = self.thickness
        youngs_modulus = self.youngs_modulus
        poissons_ratio = self.poissons_ratio

        for key, face in cad_model.of_type('BrepFace'):
            surface_geometry_key = surface_geometry = face.surface_geometry.data

            if surface_geometry_key not in data['nodes']:
                nodes = []

                for x, y, z in surface_geometry.poles:
                    nodes.append(eq.Node(x, y, z))
                nodes = np.array(nodes, object)
                data['nodes'][surface_geometry_key] = nodes
            else:
                nodes = data['nodes'][surface_geometry_key]

            for span_u, span_v, integration_points in an.integration_points_with_spans(face, model_tolerance):
                nonzero_indices = surface_geometry.nonzero_pole_indices_at_span(span_u, span_v)

                element = ELEMENT(nodes[nonzero_indices], thickness, youngs_modulus, poissons_ratio)
                elements.append(element)

                for u, v, weight in integration_points:
                    _, shape_functions = surface_geometry.shape_functions_at(u, v, 2)

                    element.add(shape_functions, weight)

                    nb_objectives += 1

        data['elements'] = data.get('elements', [])
        data['elements'].append(('IgaShell3PAD', elements, self.weight))

        # output

        log.info(f'{nb_objectives} new objectives')<|MERGE_RESOLUTION|>--- conflicted
+++ resolved
@@ -4,11 +4,7 @@
 import eqlib as eq
 import numpy as np
 
-<<<<<<< HEAD
-ELEMENT = eq.IgaShell3PAD
-=======
 SHELL_3P = mo.IgaShell3PAD
->>>>>>> dc24cc2a
 
 
 class ApplyShell3P(mo.Task):
